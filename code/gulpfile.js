--- conflicted
+++ resolved
@@ -28,11 +28,7 @@
 
 const gulp = require('gulp');
 const runSequence = require('run-sequence');
-<<<<<<< HEAD
-const through = require('through2')
-=======
 const through = require('through2');
->>>>>>> 88d0ad7d
 
 const htmlmin = require('gulp-htmlmin');
 const uglify = require('gulp-uglify');
@@ -43,14 +39,11 @@
 
 const htmllint = require('gulp-htmllint');
 const csslint = require('gulp-csslint');
-<<<<<<< HEAD
-const jsonlint = require("gulp-jsonlint");
+const jsonlint = require('gulp-jsonlint');
 
 const concat = require('gulp-concat');
 const gap = require('gulp-append-prepend');
-=======
-
->>>>>>> 88d0ad7d
+
 const rename = require('gulp-rename');
 const replace = require('gulp-replace');
 const remover = require('gulp-remove-code');
@@ -72,30 +65,15 @@
 // -----------------------------------------------------------------------------
 
 var toHeader = function(name, debug) {
-<<<<<<< HEAD
-
-    String.prototype.replaceAll = function(search, replacement) {
-        var target = this;
-        return target.split(search).join(replacement);
-    };
-=======
->>>>>>> 88d0ad7d
 
     return through.obj(function (source, encoding, callback) {
 
         var parts = source.path.split(path.sep);
         var filename = parts[parts.length - 1];
-<<<<<<< HEAD
-        var safename = name || filename.replaceAll('.', '_');
-
-        // Generate output
-        var output = "";
-=======
         var safename = name || filename.split('.').join('_');
 
         // Generate output
         var output = '';
->>>>>>> 88d0ad7d
         output += '#define ' + safename + '_len ' + source.contents.length + '\n';
         output += 'const uint8_t ' + safename + '[] PROGMEM = {';
         for (var i=0; i<source.contents.length; i++) {
@@ -107,19 +85,11 @@
 
         // clone the contents
         var destination = source.clone();
-<<<<<<< HEAD
-        destination.path = source.path + ".h";
-        destination.contents = Buffer.from(output);
-
-        if (debug) {
-            console.info("Image '" + filename + "' \tsize: " + source.contents.length + " bytes");
-=======
         destination.path = source.path + '.h';
         destination.contents = Buffer.from(output);
 
         if (debug) {
-            console.info('Image ' + filename + ' \tsize: ' + source.contents.length + ' bytes');
->>>>>>> 88d0ad7d
+            console.info('Image "' + filename + '" \tsize: ' + source.contents.length + ' bytes');
         }
 
         callback(null, destination);
@@ -180,15 +150,9 @@
         })).
         pipe(replace('pure-', 'p-')).
         pipe(gzip()).
-<<<<<<< HEAD
-        pipe(rename("index." + module + ".html.gz")).
-        pipe(gulp.dest(dataFolder)).
-        pipe(toHeader("webui_image", true)).
-=======
         pipe(rename('index.' + module + '.html.gz')).
         pipe(gulp.dest(dataFolder)).
         pipe(toHeader('webui_image', true)).
->>>>>>> 88d0ad7d
         pipe(gulp.dest(staticFolder));
 
 };
@@ -197,7 +161,6 @@
 // Tasks
 // -----------------------------------------------------------------------------
 
-<<<<<<< HEAD
 gulp.task('merge_devices', function() {
     gulp.src(devicesFolder + '*.json').
     	pipe(concat('devices.js', { newLine: ',' })).
@@ -227,8 +190,6 @@
         pipe(gulp.dest(configFolder + "devices/"));
 });
 
-=======
->>>>>>> 88d0ad7d
 gulp.task('certs', function() {
     gulp.src(dataFolder + 'server.*').
         pipe(toHeader(debug=false)).
@@ -242,32 +203,6 @@
 });
 
 gulp.task('webui_small', function() {
-<<<<<<< HEAD
-    return buildWebUI("small");
-})
-
-gulp.task('webui_sensor', function() {
-    return buildWebUI("sensor");
-})
-
-gulp.task('webui_light', function() {
-    return buildWebUI("light");
-})
-
-gulp.task('webui_rfbridge', function() {
-    return buildWebUI("rfbridge");
-})
-
-gulp.task('webui_rfm69', function() {
-    return buildWebUI("rfm69");
-})
-
-gulp.task('webui_all', function() {
-    return buildWebUI("all");
-})
-
-gulp.task('webui', ['devices'], function(cb) {
-=======
     return buildWebUI('small');
 });
 
@@ -291,8 +226,7 @@
     return buildWebUI('all');
 });
 
-gulp.task('webui', function(cb) {
->>>>>>> 88d0ad7d
+gulp.task('webui', ['devices'], function(cb) {
     runSequence([
         'webui_small',
         'webui_sensor',
