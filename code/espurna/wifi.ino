/*

WIFI MODULE

Copyright (C) 2016-2018 by Xose Pérez <xose dot perez at gmail dot com>

Module key prefix: wifi

*/

#include "JustWifi.h"
#include <Ticker.h>

uint32_t _wifi_scan_client_id = 0;
bool _wifi_wps_running = false;
bool _wifi_smartconfig_running = false;
uint8_t _wifi_ap_mode = WIFI_AP_FALLBACK;

// -----------------------------------------------------------------------------
// PRIVATE
// -----------------------------------------------------------------------------

void _wifiCheckAP() {

    if ((WIFI_AP_FALLBACK == _wifi_ap_mode) &&
        (jw.connected()) &&
        ((WiFi.getMode() & WIFI_AP) > 0) &&
        (WiFi.softAPgetStationNum() == 0)
    ) {
        jw.enableAP(false);
    }

}

void _wifiConfigure() {

    jw.setHostname(getHostname().c_str());
    #if USE_PASSWORD
<<<<<<< HEAD
        jw.setSoftAP(getHostname().c_str(), getPassword().c_str());
=======
        jw.setSoftAP(getSetting("hostname").c_str(), getAdminPass().c_str());
>>>>>>> 5b62978d
    #else
        jw.setSoftAP(getHostname().c_str());
    #endif
    jw.setConnectTimeout(WIFI_CONNECT_TIMEOUT);
    wifiReconnectCheck();
    jw.enableAPFallback(WIFI_FALLBACK_APMODE);
    jw.cleanNetworks();

    _wifi_ap_mode = getSetting("wifiMode", WIFI_AP_FALLBACK).toInt();

    // If system is flagged unstable we do not init wifi networks
    #if SYSTEM_CHECK_ENABLED
        if (!systemCheck()) return;
    #endif

    // Clean settings
    _wifiClean(WIFI_MAX_NETWORKS);

    int i;
    for (i = 0; i< WIFI_MAX_NETWORKS; i++) {
        if (!hasSetting("wifiName", i)) break;
        if (hasSetting("wifiIP", i)) {
            jw.addNetwork(
                getSetting("wifiName", i, "").c_str(),
                getSetting("wifiPass", i, "").c_str(),
                getSetting("wifiIP", i, "").c_str(),
                getSetting("wifiGW", i, "").c_str(),
                getSetting("wifiMask", i, "").c_str(),
                getSetting("wifiDNS", i, "").c_str()
            );
        } else {
            jw.addNetwork(
                getSetting("wifiName", i, "").c_str(),
                getSetting("wifiPass", i, "").c_str()
            );
        }
    }

    jw.enableScan(getSetting("wifiScan", WIFI_SCAN_NETWORKS).toInt() == 1);

}

void _wifiScan(uint32_t client_id = 0) {

    DEBUG_MSG_P(PSTR("[WIFI] Start scanning\n"));

    #if WEB_SUPPORT
        String output;
    #endif

    unsigned char result = WiFi.scanNetworks();

    if (result == WIFI_SCAN_FAILED) {
        DEBUG_MSG_P(PSTR("[WIFI] Scan failed\n"));
        #if WEB_SUPPORT
            output = String("Failed scan");
        #endif
    } else if (result == 0) {
        DEBUG_MSG_P(PSTR("[WIFI] No networks found\n"));
        #if WEB_SUPPORT
            output = String("No networks found");
        #endif
    } else {

        DEBUG_MSG_P(PSTR("[WIFI] %d networks found:\n"), result);

        // Populate defined networks with scan data
        for (int8_t i = 0; i < result; ++i) {

            String ssid_scan;
            int32_t rssi_scan;
            uint8_t sec_scan;
            uint8_t* BSSID_scan;
            int32_t chan_scan;
            bool hidden_scan;
            char buffer[128];

            WiFi.getNetworkInfo(i, ssid_scan, sec_scan, rssi_scan, BSSID_scan, chan_scan, hidden_scan);

            snprintf_P(buffer, sizeof(buffer),
                PSTR("BSSID: %02X:%02X:%02X:%02X:%02X:%02X SEC: %s RSSI: %3d CH: %2d SSID: %s"),
                BSSID_scan[1], BSSID_scan[2], BSSID_scan[3], BSSID_scan[4], BSSID_scan[5], BSSID_scan[6],
                (sec_scan != ENC_TYPE_NONE ? "YES" : "NO "),
                rssi_scan,
                chan_scan,
                (char *) ssid_scan.c_str()
            );

            DEBUG_MSG_P(PSTR("[WIFI] > %s\n"), buffer);

            #if WEB_SUPPORT
                if (client_id > 0) output = output + String(buffer) + String("<br />");
            #endif

        }

    }

    #if WEB_SUPPORT
        if (client_id > 0) {
            output = String("{\"scanResult\": \"") + output + String("\"}");
            wsSend(client_id, output.c_str());
        }
    #endif

    WiFi.scanDelete();

}

bool _wifiClean(unsigned char num) {

    bool changed = false;
    int i = 0;

    // Clean defined settings
    while (i < num) {

        // Skip on first non-defined setting
        if (!hasSetting("wifiName", i)) {
            delSetting("wifiName", i);
            break;
        }

        // Delete empty values
        if (!hasSetting("wifiPass", i)) delSetting("wifiPass", i);
        if (!hasSetting("wifiIP", i)) delSetting("wifiIP", i);
        if (!hasSetting("wifiGW", i)) delSetting("wifiGW", i);
        if (!hasSetting("wifiMask", i)) delSetting("wifiMask", i);
        if (!hasSetting("wifiDNS", i)) delSetting("wifiDNS", i);

        ++i;

    }

    // Delete all other settings
    while (i < WIFI_MAX_NETWORKS) {
        changed = hasSetting("wifiName", i);
        delSetting("wifiName", i);
        delSetting("wifiPass", i);
        delSetting("wifiIP", i);
        delSetting("wifiGW", i);
        delSetting("wifiMask", i);
        delSetting("wifiDNS", i);
        ++i;
    }

    return changed;

}

// Inject hardcoded networks
void _wifiInject() {

    if (strlen(WIFI1_SSID)) {

        if (!hasSetting("wifiName", 0)) {
            setSetting("wifiName", 0, WIFI1_SSID);
            setSetting("wifiPass", 0, WIFI1_PASS);
            setSetting("wifiIP", 0, WIFI1_IP);
            setSetting("wifiGW", 0, WIFI1_GW);
            setSetting("wifiMask", 0, WIFI1_MASK);
            setSetting("wifiDNS", 0, WIFI1_DNS);
        }

        if (strlen(WIFI2_SSID)) {
            if (!hasSetting("wifiName", 1)) {
                setSetting("wifiName", 1, WIFI2_SSID);
                setSetting("wifiPass", 1, WIFI2_PASS);
                setSetting("wifiIP", 1, WIFI2_IP);
                setSetting("wifiGW", 1, WIFI2_GW);
                setSetting("wifiMask", 1, WIFI2_MASK);
                setSetting("wifiDNS", 1, WIFI2_DNS);
            }
        }

    }
}

void _wifiCallback(justwifi_messages_t code, char * parameter) {

    if (MESSAGE_WPS_START == code) {
        _wifi_wps_running = true;
    }

    if (MESSAGE_SMARTCONFIG_START == code) {
        _wifi_smartconfig_running = true;
    }

    if (MESSAGE_WPS_ERROR == code || MESSAGE_SMARTCONFIG_ERROR == code) {
        _wifi_wps_running = false;
        _wifi_smartconfig_running = false;
        jw.enableAP(true);
    }

    if (MESSAGE_WPS_SUCCESS == code || MESSAGE_SMARTCONFIG_SUCCESS == code) {

        String ssid = WiFi.SSID();
        String pass = WiFi.psk();

        // Look for the same SSID
        uint8_t count = 0;
        while (count < WIFI_MAX_NETWORKS) {
            if (!hasSetting("wifiName", count)) break;
            if (ssid.equals(getSetting("wifiName", count, ""))) break;
            count++;
        }

        // If we have reached the max we overwrite the first one
        if (WIFI_MAX_NETWORKS == count) count = 0;

        setSetting("wifiName", count, ssid);
        setSetting("wifiPass", count, pass);

        _wifi_wps_running = false;
        _wifi_smartconfig_running = false;
        jw.enableAP(true);

    }

}

#if WIFI_AP_CAPTIVE

#include "DNSServer.h"

DNSServer _wifi_dnsServer;

void _wifiCaptivePortal(justwifi_messages_t code, char * parameter) {

    if (MESSAGE_ACCESSPOINT_CREATED == code) {
        _wifi_dnsServer.setErrorReplyCode(DNSReplyCode::NoError);
        _wifi_dnsServer.start(53, "*", WiFi.softAPIP());
        DEBUG_MSG_P(PSTR("[WIFI] Captive portal enabled\n"));
    }

    if (MESSAGE_CONNECTED == code) {
        _wifi_dnsServer.stop();
        DEBUG_MSG_P(PSTR("[WIFI] Captive portal disabled\n"));
    }

}

#endif // WIFI_AP_CAPTIVE

#if DEBUG_SUPPORT

void _wifiDebugCallback(justwifi_messages_t code, char * parameter) {

    // -------------------------------------------------------------------------

    if (code == MESSAGE_SCANNING) {
        DEBUG_MSG_P(PSTR("[WIFI] Scanning\n"));
    }

    if (code == MESSAGE_SCAN_FAILED) {
        DEBUG_MSG_P(PSTR("[WIFI] Scan failed\n"));
    }

    if (code == MESSAGE_NO_NETWORKS) {
        DEBUG_MSG_P(PSTR("[WIFI] No networks found\n"));
    }

    if (code == MESSAGE_NO_KNOWN_NETWORKS) {
        DEBUG_MSG_P(PSTR("[WIFI] No known networks found\n"));
    }

    if (code == MESSAGE_FOUND_NETWORK) {
        DEBUG_MSG_P(PSTR("[WIFI] %s\n"), parameter);
    }

    // -------------------------------------------------------------------------

    if (code == MESSAGE_CONNECTING) {
        DEBUG_MSG_P(PSTR("[WIFI] Connecting to %s\n"), parameter);
    }

    if (code == MESSAGE_CONNECT_WAITING) {
        // too much noise
    }

    if (code == MESSAGE_CONNECT_FAILED) {
        DEBUG_MSG_P(PSTR("[WIFI] Could not connect to %s\n"), parameter);
    }

    if (code == MESSAGE_CONNECTED) {
        wifiDebug(WIFI_STA);
    }

    if (code == MESSAGE_DISCONNECTED) {
        DEBUG_MSG_P(PSTR("[WIFI] Disconnected\n"));
    }

    // -------------------------------------------------------------------------

    if (code == MESSAGE_ACCESSPOINT_CREATING) {
        DEBUG_MSG_P(PSTR("[WIFI] Creating access point\n"));
    }

    if (code == MESSAGE_ACCESSPOINT_CREATED) {
        wifiDebug(WIFI_AP);
    }

    if (code == MESSAGE_ACCESSPOINT_FAILED) {
        DEBUG_MSG_P(PSTR("[WIFI] Could not create access point\n"));
    }

    if (code == MESSAGE_ACCESSPOINT_DESTROYED) {
        DEBUG_MSG_P(PSTR("[WIFI] Access point destroyed\n"));
    }

    // -------------------------------------------------------------------------

    if (code == MESSAGE_WPS_START) {
        DEBUG_MSG_P(PSTR("[WIFI] WPS started\n"));
    }

    if (code == MESSAGE_WPS_SUCCESS) {
        DEBUG_MSG_P(PSTR("[WIFI] WPS succeded!\n"));
    }

    if (code == MESSAGE_WPS_ERROR) {
        DEBUG_MSG_P(PSTR("[WIFI] WPS failed\n"));
    }

    // ------------------------------------------------------------------------

    if (code == MESSAGE_SMARTCONFIG_START) {
        DEBUG_MSG_P(PSTR("[WIFI] Smart Config started\n"));
    }

    if (code == MESSAGE_SMARTCONFIG_SUCCESS) {
        DEBUG_MSG_P(PSTR("[WIFI] Smart Config succeded!\n"));
    }

    if (code == MESSAGE_SMARTCONFIG_ERROR) {
        DEBUG_MSG_P(PSTR("[WIFI] Smart Config failed\n"));
    }

}

#endif // DEBUG_SUPPORT

// -----------------------------------------------------------------------------
// SETTINGS
// -----------------------------------------------------------------------------

#if TERMINAL_SUPPORT

void _wifiInitCommands() {

    settingsRegisterCommand(F("WIFI"), [](Embedis* e) {
        wifiDebug();
        DEBUG_MSG_P(PSTR("+OK\n"));
    });

    settingsRegisterCommand(F("WIFI.RESET"), [](Embedis* e) {
        _wifiConfigure();
        wifiDisconnect();
        DEBUG_MSG_P(PSTR("+OK\n"));
    });

    settingsRegisterCommand(F("WIFI.AP"), [](Embedis* e) {
        wifiStartAP();
        DEBUG_MSG_P(PSTR("+OK\n"));
    });

    #if defined(JUSTWIFI_ENABLE_WPS)
        settingsRegisterCommand(F("WIFI.WPS"), [](Embedis* e) {
            wifiStartWPS();
            DEBUG_MSG_P(PSTR("+OK\n"));
        });
    #endif // defined(JUSTWIFI_ENABLE_WPS)

    #if defined(JUSTWIFI_ENABLE_SMARTCONFIG)
        settingsRegisterCommand(F("WIFI.SMARTCONFIG"), [](Embedis* e) {
            wifiStartSmartConfig();
            DEBUG_MSG_P(PSTR("+OK\n"));
        });
    #endif // defined(JUSTWIFI_ENABLE_SMARTCONFIG)

    settingsRegisterCommand(F("WIFI.SCAN"), [](Embedis* e) {
        _wifiScan();
        DEBUG_MSG_P(PSTR("+OK\n"));
    });

}

#endif

// -----------------------------------------------------------------------------
// WEB
// -----------------------------------------------------------------------------

#if WEB_SUPPORT

void _wifiWebSocketOnSend(JsonObject& root) {
    root["maxNetworks"] = WIFI_MAX_NETWORKS;
    root["wifiScan"] = getSetting("wifiScan", WIFI_SCAN_NETWORKS).toInt() == 1;
    JsonArray& wifi = root.createNestedArray("wifi");
    for (byte i=0; i<WIFI_MAX_NETWORKS; i++) {
        if (!hasSetting("wifiName", i)) break;
        JsonObject& network = wifi.createNestedObject();
        network["wifiName"] = getSetting("wifiName", i, "");
        network["wifiPass"] = getSetting("wifiPass", i, "");
        network["wifiIP"] = getSetting("wifiIP", i, "");
        network["wifiGW"] = getSetting("wifiGW", i, "");
        network["wifiMask"] = getSetting("wifiMask", i, "");
        network["wifiDNS"] = getSetting("wifiDNS", i, "");
    }
}

void _wifiWebSocketOnAction(uint32_t client_id, const char * action, JsonObject& data) {
    if (strcmp(action, "scan") == 0) _wifi_scan_client_id = client_id;
}

#endif

bool _wifiKeyCheck(const char * key) {
    return (strncmp(key, "wifi", 4) == 0);
}

void _wifiBackwards() {

    // 1.14.0 - 2018-06-27
    moveSettings("ssid", "wifiName");
    moveSettings("pass", "wifiPass");
    moveSettings("ip", "wifiIP");
    moveSettings("gw", "wifiGW");
    moveSettings("mask", "wifiMask");
    moveSettings("dns", "wifiDNS");
    moveSetting("apmode", "wifiMode");
    delSetting("wifiGain");
}

// -----------------------------------------------------------------------------
// INFO
// -----------------------------------------------------------------------------

void wifiDebug(WiFiMode_t modes) {

    bool footer = false;

    if (((modes & WIFI_STA) > 0) && ((WiFi.getMode() & WIFI_STA) > 0)) {

        uint8_t * bssid = WiFi.BSSID();
        DEBUG_MSG_P(PSTR("[WIFI] ------------------------------------- MODE STA\n"));
        DEBUG_MSG_P(PSTR("[WIFI] SSID  %s\n"), WiFi.SSID().c_str());
        DEBUG_MSG_P(PSTR("[WIFI] IP    %s\n"), WiFi.localIP().toString().c_str());
        DEBUG_MSG_P(PSTR("[WIFI] MAC   %s\n"), WiFi.macAddress().c_str());
        DEBUG_MSG_P(PSTR("[WIFI] GW    %s\n"), WiFi.gatewayIP().toString().c_str());
        DEBUG_MSG_P(PSTR("[WIFI] DNS   %s\n"), WiFi.dnsIP().toString().c_str());
        DEBUG_MSG_P(PSTR("[WIFI] MASK  %s\n"), WiFi.subnetMask().toString().c_str());
        DEBUG_MSG_P(PSTR("[WIFI] HOST  http://%s.local\n"), WiFi.hostname().c_str());
        DEBUG_MSG_P(PSTR("[WIFI] BSSID %02X:%02X:%02X:%02X:%02X:%02X\n"),
            bssid[0], bssid[1], bssid[2], bssid[3], bssid[4], bssid[5], bssid[6]
        );
        DEBUG_MSG_P(PSTR("[WIFI] CH    %d\n"), WiFi.channel());
        DEBUG_MSG_P(PSTR("[WIFI] RSSI  %d\n"), WiFi.RSSI());
        footer = true;

    }

    if (((modes & WIFI_AP) > 0) && ((WiFi.getMode() & WIFI_AP) > 0)) {
        DEBUG_MSG_P(PSTR("[WIFI] -------------------------------------- MODE AP\n"));
<<<<<<< HEAD
        DEBUG_MSG_P(PSTR("[WIFI] SSID  %s\n"), getHostname().c_str());
        DEBUG_MSG_P(PSTR("[WIFI] PASS  %s\n"), getPassword().c_str());
=======
        DEBUG_MSG_P(PSTR("[WIFI] SSID  %s\n"), getSetting("hostname").c_str());
        DEBUG_MSG_P(PSTR("[WIFI] PASS  %s\n"), getAdminPass().c_str());
>>>>>>> 5b62978d
        DEBUG_MSG_P(PSTR("[WIFI] IP    %s\n"), WiFi.softAPIP().toString().c_str());
        DEBUG_MSG_P(PSTR("[WIFI] MAC   %s\n"), WiFi.softAPmacAddress().c_str());
        footer = true;
    }

    if (WiFi.getMode() == 0) {
        DEBUG_MSG_P(PSTR("[WIFI] ------------------------------------- MODE OFF\n"));
        DEBUG_MSG_P(PSTR("[WIFI] No connection\n"));
        footer = true;
    }

    if (footer) {
        DEBUG_MSG_P(PSTR("[WIFI] ----------------------------------------------\n"));
    }

}

void wifiDebug() {
    wifiDebug(WIFI_AP_STA);
}

// -----------------------------------------------------------------------------
// API
// -----------------------------------------------------------------------------

String getIP() {
    if (WiFi.getMode() == WIFI_AP) {
        return WiFi.softAPIP().toString();
    }
    return WiFi.localIP().toString();
}

String getNetwork() {
    if (WiFi.getMode() == WIFI_AP) {
        return jw.getAPSSID();
    }
    return WiFi.SSID();
}

bool wifiConnected() {
    return jw.connected();
}

void wifiDisconnect() {
    jw.disconnect();
}

void wifiStartAP(bool only) {
    if (only) {
        jw.enableSTA(false);
        jw.disconnect();
        jw.resetReconnectTimeout();
    }
    jw.enableAP(true);
}

void wifiStartAP() {
    wifiStartAP(true);
}

#if defined(JUSTWIFI_ENABLE_WPS)
void wifiStartWPS() {
    jw.enableAP(false);
    jw.disconnect();
    jw.startWPS();
}
#endif // defined(JUSTWIFI_ENABLE_WPS)

#if defined(JUSTWIFI_ENABLE_SMARTCONFIG)
void wifiStartSmartConfig() {
    jw.enableAP(false);
    jw.disconnect();
    jw.startSmartConfig();
}
#endif // defined(JUSTWIFI_ENABLE_SMARTCONFIG)

void wifiReconnectCheck() {
    bool connected = false;
    #if WEB_SUPPORT
        if (wsConnected()) connected = true;
    #endif
    #if TELNET_SUPPORT
        if (telnetConnected()) connected = true;
    #endif
    jw.setReconnectTimeout(connected ? 0 : WIFI_RECONNECT_INTERVAL);
}

uint8_t wifiState() {
    uint8_t state = 0;
    if (jw.connected()) state += WIFI_STATE_STA;
    if (jw.connectable()) state += WIFI_STATE_AP;
    if (_wifi_wps_running) state += WIFI_STATE_WPS;
    if (_wifi_smartconfig_running) state += WIFI_STATE_SMARTCONFIG;
    return state;
}

void wifiRegister(wifi_callback_f callback) {
    jw.subscribe(callback);
}

// -----------------------------------------------------------------------------
// INITIALIZATION
// -----------------------------------------------------------------------------

void wifiSetup() {

    WiFi.setSleepMode(WIFI_SLEEP_MODE);

    _wifiBackwards();
    _wifiInject();
    _wifiConfigure();

    // Message callbacks
    wifiRegister(_wifiCallback);
    #if WIFI_AP_CAPTIVE
        wifiRegister(_wifiCaptivePortal);
    #endif
    #if DEBUG_SUPPORT
        wifiRegister(_wifiDebugCallback);
    #endif

    #if WEB_SUPPORT
        wsOnSendRegister(_wifiWebSocketOnSend);
<<<<<<< HEAD
        wsOnAfterParseRegister(_wifiConfigure);
=======
        wsOnReceiveRegister(_wifiWebSocketOnReceive);
>>>>>>> 5b62978d
        wsOnActionRegister(_wifiWebSocketOnAction);
    #endif

    #if TERMINAL_SUPPORT
        _wifiInitCommands();
    #endif

<<<<<<< HEAD
    settingsRegisterKeyCheck(_wifiKeyCheck);

    // Register loop
=======
    // Main callbacks
>>>>>>> 5b62978d
    espurnaRegisterLoop(wifiLoop);
    espurnaRegisterReload(_wifiConfigure);

}

void wifiLoop() {

    // Main wifi loop
    jw.loop();

    // Process captrive portal DNS queries if in AP mode only
    #if WIFI_AP_CAPTIVE
        if ((WiFi.getMode() & WIFI_AP) == WIFI_AP) {
            _wifi_dnsServer.processNextRequest();
        }
    #endif

    // Do we have a pending scan?
    if (_wifi_scan_client_id > 0) {
        _wifiScan(_wifi_scan_client_id);
        _wifi_scan_client_id = 0;
    }

    // Check if we should disable AP
    static unsigned long last = 0;
    if (millis() - last > 60000) {
        last = millis();
        _wifiCheckAP();
    }

}<|MERGE_RESOLUTION|>--- conflicted
+++ resolved
@@ -36,11 +36,7 @@
 
     jw.setHostname(getHostname().c_str());
     #if USE_PASSWORD
-<<<<<<< HEAD
         jw.setSoftAP(getHostname().c_str(), getPassword().c_str());
-=======
-        jw.setSoftAP(getSetting("hostname").c_str(), getAdminPass().c_str());
->>>>>>> 5b62978d
     #else
         jw.setSoftAP(getHostname().c_str());
     #endif
@@ -505,13 +501,8 @@
 
     if (((modes & WIFI_AP) > 0) && ((WiFi.getMode() & WIFI_AP) > 0)) {
         DEBUG_MSG_P(PSTR("[WIFI] -------------------------------------- MODE AP\n"));
-<<<<<<< HEAD
         DEBUG_MSG_P(PSTR("[WIFI] SSID  %s\n"), getHostname().c_str());
         DEBUG_MSG_P(PSTR("[WIFI] PASS  %s\n"), getPassword().c_str());
-=======
-        DEBUG_MSG_P(PSTR("[WIFI] SSID  %s\n"), getSetting("hostname").c_str());
-        DEBUG_MSG_P(PSTR("[WIFI] PASS  %s\n"), getAdminPass().c_str());
->>>>>>> 5b62978d
         DEBUG_MSG_P(PSTR("[WIFI] IP    %s\n"), WiFi.softAPIP().toString().c_str());
         DEBUG_MSG_P(PSTR("[WIFI] MAC   %s\n"), WiFi.softAPmacAddress().c_str());
         footer = true;
@@ -635,11 +626,6 @@
 
     #if WEB_SUPPORT
         wsOnSendRegister(_wifiWebSocketOnSend);
-<<<<<<< HEAD
-        wsOnAfterParseRegister(_wifiConfigure);
-=======
-        wsOnReceiveRegister(_wifiWebSocketOnReceive);
->>>>>>> 5b62978d
         wsOnActionRegister(_wifiWebSocketOnAction);
     #endif
 
@@ -647,13 +633,9 @@
         _wifiInitCommands();
     #endif
 
-<<<<<<< HEAD
     settingsRegisterKeyCheck(_wifiKeyCheck);
 
     // Register loop
-=======
-    // Main callbacks
->>>>>>> 5b62978d
     espurnaRegisterLoop(wifiLoop);
     espurnaRegisterReload(_wifiConfigure);
 
