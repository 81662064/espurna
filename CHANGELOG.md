# ESPurna change log

The format is based on [Keep a Changelog](http://keepachangelog.com/)
and this project adheres to [Semantic Versioning](http://semver.org/).

<<<<<<< HEAD
## [Unreleased]
### Added
- Domoticz support via MQTT (https://www.domoticz.com/wiki/MQTT)

### Changed
- Using default client_id provided by AsyncMqttClient
=======
## [1.3.1] 2016-12-31
### Fixed
- data_dir fix for PlatformIO
>>>>>>> e1d9ddbd

## [1.3.0] 2016-12-30
### Changed
- Arduino IDE support (changes in the folder structure and documentation)

## [1.2.0] 2016-12-27
### Added
- Force password changing if it's the default one
- Added Last-Modified header to static contents
- Added DNS captive portal for AP mode
- Added support for Sonoff 4CH
- Added support for WorkChoice ecoPlug (ECOPLUG). Thanks to David Myers
- Added support for Sonoff SV
- Added support for Sonoff Touch
- Comment out hardware selection in hardware.h if using Arduino IDE
- Added support for MQTT get/set suffixes (/status, /set, ...)
- Added support for LED notifications via MQTT
- Added EEPROM check commands to terminal interface

### Changed
- Using unreleased AsyncMqttClient with stability improvements
- Better decoupling between MQTT and relays/websockets
- Skipping retained MQTT messages (configurable)

### Fixed
- Issue #11 Compile error when building sonoff-dual-debug
- Issue #14 MQTT Connection with Username an Password not working
- Issue #17 Moved static variable 'pending' to class variable

## [1.1.0] 2016-12-06
### Added
- Added support for DS18B20 temperature sensor. Thanks to Francesco Boscarino
- Added reset command from console
- Added support for multirelay boards like Sonoff DUAL or Electrodragon ESP Relay Board

### Changed
- Not using espressif8266_stage in default environment
- Relay MQTT topics
- API entry points

### Removed
- Old non protected API

## [1.0.3] 2016-11-29

### Added
- WeMo emulation through the fauxmoESP library (control your switch from Alexa!)
- REST API for relay management
- Better dependency definitions in platformio.ini
- Option to define inverse logic to on-board LED
- Built data folder included in repo

### Changed
- Using non-interrupt driven mode for HLW8012
- Better documentation
- Small changes to web interface
- Same admin password for web, OTA and WIFI AP mode

### Fixed
- Prevent fauxmoESP to be compiled by default

### Removed
- Removed ESPurna board to its own repo

## [1.0.1] 2016-11-13

### Added
- Basic authentication and CSRF to websocket requests

## [1.0.0] 2016-11-13

### Added
- Using ESPAsyncWebServer (for web & websockets) and AsyncMqttClient

## [0.9.9] 2016-11-12

### Added
- Preliminary support for Sonoff POW
- Replace AJAX requests with websockets
- Using sprites for images
- Hostname can be changed
- Added initial relay state mode
- Reconnect and reset buttons on web interface

### Changed
- Changed long click to reset and double click to AP mode
- Using officially supported platformio.ini file by default

### Fixed
- Removed unnecessary memory inefficient code
- Temprary fix for Adafruit DHT library (see https://github.com/adafruit/DHT-sensor-library/issues/62)

## [0.9.8] 2016-10-06

### Added
- Using PureCMS for the web interface
- Using gulp to build the filesystem files
- Using Embedis for configuration

### Changed
- Updated JustWifi library
- Web interface changes
- Using custom platformio.ini file
- Loads of changes in modules
- Added DEBUG_MSG

### Fixed
- Clean gulp builder script

## [0.9.7] 2016-08-28

### Changed
- Moving wifi management to library (JustWifi)

### Changed
- Split code into modules

## [0.9.6] 2016-08-12

### Added
- Added heartbeat, version and fsversion MQTT messages

### Changed
- GZip 3rd party contents

## [0.9.5] 2016-07-31
- Initial stable version<|MERGE_RESOLUTION|>--- conflicted
+++ resolved
@@ -3,18 +3,16 @@
 The format is based on [Keep a Changelog](http://keepachangelog.com/)
 and this project adheres to [Semantic Versioning](http://semver.org/).
 
-<<<<<<< HEAD
 ## [Unreleased]
 ### Added
 - Domoticz support via MQTT (https://www.domoticz.com/wiki/MQTT)
 
 ### Changed
 - Using default client_id provided by AsyncMqttClient
-=======
+
 ## [1.3.1] 2016-12-31
 ### Fixed
 - data_dir fix for PlatformIO
->>>>>>> e1d9ddbd
 
 ## [1.3.0] 2016-12-30
 ### Changed
